--- conflicted
+++ resolved
@@ -94,11 +94,8 @@
     * Java
     * Python
     * R
-<<<<<<< HEAD
     * JQ
-=======
     * figlet
->>>>>>> 6075f08b
     * Bioconductor packages
         * BiocManager
         * PCAtools
